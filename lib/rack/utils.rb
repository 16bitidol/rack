--- conflicted
+++ resolved
@@ -466,240 +466,7 @@
     end
     module_function :status_code
 
-<<<<<<< HEAD
     Multipart = Rack::Multipart
-=======
-    # A multipart form data parser, adapted from IOWA.
-    #
-    # Usually, Rack::Request#POST takes care of calling this.
-
-    module Multipart
-      class UploadedFile
-        # The filename, *not* including the path, of the "uploaded" file
-        attr_reader :original_filename
-
-        # The content type of the "uploaded" file
-        attr_accessor :content_type
-
-        def initialize(path, content_type = "text/plain", binary = false)
-          raise "#{path} file does not exist" unless ::File.exist?(path)
-          @content_type = content_type
-          @original_filename = ::File.basename(path)
-          @tempfile = Tempfile.new(@original_filename)
-          @tempfile.set_encoding(Encoding::BINARY) if @tempfile.respond_to?(:set_encoding)
-          @tempfile.binmode if binary
-          FileUtils.copy_file(path, @tempfile.path)
-        end
-
-        def path
-          @tempfile.path
-        end
-        alias_method :local_path, :path
-
-        def method_missing(method_name, *args, &block) #:nodoc:
-          @tempfile.__send__(method_name, *args, &block)
-        end
-      end
-
-      EOL = "\r\n"
-      MULTIPART_BOUNDARY = "AaB03x"
-      MULTIPART = %r|\Amultipart/.*boundary=\"?([^\";,]+)\"?|n
-      TOKEN = /[^\s()<>,;:\\"\/\[\]?=]+/
-      CONDISP = /Content-Disposition:\s*#{TOKEN}\s*/i
-      DISPPARM = /;\s*(#{TOKEN})=("(?:\\"|[^"])*"|#{TOKEN})*/
-      RFC2183 = /^#{CONDISP}(#{DISPPARM})+$/i
-      BROKEN_QUOTED = /^#{CONDISP}.*;\sfilename="(.*?)"(?:\s*$|\s*;\s*#{TOKEN}=)/i
-      BROKEN_UNQUOTED = /^#{CONDISP}.*;\sfilename=(#{TOKEN})/i
-      MULTIPART_CONTENT_TYPE = /Content-Type: (.*)#{EOL}/ni
-      MULTIPART_CONTENT_DISPOSITION = /Content-Disposition:.*\s+name="?([^\";]*)"?/ni
-      MULTIPART_CONTENT_ID = /Content-ID:\s*([^#{EOL}]*)/ni
-
-      def self.parse_multipart(env)
-        unless env['CONTENT_TYPE'] =~ MULTIPART
-          nil
-        else
-          boundary = "--#{$1}"
-
-          params = {}
-          buf = ""
-          content_length = env['CONTENT_LENGTH'].to_i
-          input = env['rack.input']
-          input.rewind
-
-          boundary_size = Utils.bytesize(boundary) + EOL.size
-          bufsize = 16384
-
-          content_length -= boundary_size
-
-          read_buffer = nil
-
-          loop do
-            read_buffer = input.gets
-            break if read_buffer == boundary + EOL
-            raise EOFError, "bad content body" if read_buffer.nil?
-          end
-
-          rx = /(?:#{EOL})?#{Regexp.quote boundary}(#{EOL}|--)/n
-
-          loop {
-            head = nil
-            body = ''
-            filename = content_type = name = nil
-
-            until head && buf =~ rx
-              if !head && i = buf.index(EOL+EOL)
-                head = buf.slice!(0, i+2) # First \r\n
-                buf.slice!(0, 2)          # Second \r\n
-
-                if head =~ RFC2183
-                  filename = Hash[head.scan(DISPPARM)]['filename']
-                  filename = $1 if filename and filename =~ /^"(.*)"$/
-                elsif head =~ BROKEN_QUOTED
-                  filename = $1
-                elsif head =~ BROKEN_UNQUOTED
-                  filename = $1
-                end
-
-                if filename && filename !~ /\\[^\\"]/
-                  filename = Utils.unescape(filename).gsub(/\\(.)/, '\1')
-                end
-
-                content_type = head[MULTIPART_CONTENT_TYPE, 1]
-                name = head[MULTIPART_CONTENT_DISPOSITION, 1] || head[MULTIPART_CONTENT_ID, 1]
-
-                if filename
-                  body = Tempfile.new("RackMultipart")
-                  body.binmode  if body.respond_to?(:binmode)
-                end
-
-                next
-              end
-
-              # Save the read body part.
-              if head && (boundary_size+4 < buf.size)
-                body << buf.slice!(0, buf.size - (boundary_size+4))
-              end
-
-              c = input.read(bufsize < content_length ? bufsize : content_length, read_buffer)
-              raise EOFError, "bad content body"  if c.nil? || c.empty?
-              buf << c
-              content_length -= c.size
-            end
-
-            # Save the rest.
-            if i = buf.index(rx)
-              body << buf.slice!(0, i)
-              buf.slice!(0, boundary_size+2)
-
-              content_length = -1  if $1 == "--"
-            end
-
-            if filename == ""
-              # filename is blank which means no file has been selected
-              data = nil
-            elsif filename
-              body.rewind
-
-              # Take the basename of the upload's original filename.
-              # This handles the full Windows paths given by Internet Explorer
-              # (and perhaps other broken user agents) without affecting
-              # those which give the lone filename.
-              filename = filename.split(/[\/\\]/).last
-
-              data = {:filename => filename, :type => content_type,
-                      :name => name, :tempfile => body, :head => head}
-            elsif !filename && content_type && body.is_a?(IO)
-              body.rewind
-
-              # Generic multipart cases, not coming from a form
-              data = {:type => content_type,
-                      :name => name, :tempfile => body, :head => head}
-            else
-              data = body
-            end
-
-            Utils.normalize_params(params, name, data) unless data.nil?
-
-            # break if we're at the end of a buffer, but not if it is the end of a field
-            break if (buf.empty? && $1 != EOL) || content_length == -1
-          }
-
-          input.rewind
-
-          params
-        end
-      end
-
-      def self.build_multipart(params, first = true)
-        if first
-          unless params.is_a?(Hash)
-            raise ArgumentError, "value must be a Hash"
-          end
-
-          multipart = false
-          query = lambda { |value|
-            case value
-            when Array
-              value.each(&query)
-            when Hash
-              value.values.each(&query)
-            when UploadedFile
-              multipart = true
-            end
-          }
-          params.values.each(&query)
-          return nil unless multipart
-        end
-
-        flattened_params = Hash.new
-
-        params.each do |key, value|
-          k = first ? key.to_s : "[#{key}]"
-
-          case value
-          when Array
-            value.map { |v|
-              build_multipart(v, false).each { |subkey, subvalue|
-                flattened_params["#{k}[]#{subkey}"] = subvalue
-              }
-            }
-          when Hash
-            build_multipart(value, false).each { |subkey, subvalue|
-              flattened_params[k + subkey] = subvalue
-            }
-          else
-            flattened_params[k] = value
-          end
-        end
-
-        if first
-          flattened_params.map { |name, file|
-            if file.respond_to?(:original_filename)
-              ::File.open(file.path, "rb") do |f|
-                f.set_encoding(Encoding::BINARY) if f.respond_to?(:set_encoding)
-<<-EOF
---#{MULTIPART_BOUNDARY}\r
-Content-Disposition: form-data; name="#{name}"; filename="#{Utils.escape(file.original_filename)}"\r
-Content-Type: #{file.content_type}\r
-Content-Length: #{::File.stat(file.path).size}\r
-\r
-#{f.read}\r
-EOF
-              end
-            else
-<<-EOF
---#{MULTIPART_BOUNDARY}\r
-Content-Disposition: form-data; name="#{name}"\r
-\r
-#{file}\r
-EOF
-            end
-          }.join + "--#{MULTIPART_BOUNDARY}--\r"
-        else
-          flattened_params
-        end
-      end
-    end
->>>>>>> b97d30ff
+
   end
 end